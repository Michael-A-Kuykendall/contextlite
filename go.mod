module contextlite

go 1.23.0

toolchain go1.24.6

require (
	github.com/denisbrodbeck/machineid v1.0.1
<<<<<<< HEAD
	github.com/go-chi/chi/v5 v5.2.2
	github.com/go-chi/cors v1.2.1
	github.com/mattn/go-sqlite3 v1.14.16
=======
	github.com/go-chi/chi/v5 v5.0.8
	github.com/go-chi/cors v1.2.1
>>>>>>> 7573fe51
	github.com/stretchr/testify v1.8.1
	github.com/stripe/stripe-go/v74 v74.30.0
	go.uber.org/zap v1.25.0
	golang.org/x/time v0.12.0
	gopkg.in/yaml.v3 v3.0.1
	modernc.org/sqlite v1.27.0
)

require (
	github.com/davecgh/go-spew v1.1.1 // indirect
	github.com/dustin/go-humanize v1.0.1 // indirect
	github.com/google/uuid v1.3.0 // indirect
	github.com/kballard/go-shellquote v0.0.0-20180428030007-95032a82bc51 // indirect
	github.com/mattn/go-isatty v0.0.16 // indirect
	github.com/pmezard/go-difflib v1.0.0 // indirect
	github.com/remyoudompheng/bigfft v0.0.0-20230129092748-24d4a6f8daec // indirect
	go.uber.org/multierr v1.10.0 // indirect
	golang.org/x/mod v0.3.0 // indirect
	golang.org/x/sys v0.9.0 // indirect
	golang.org/x/tools v0.0.0-20201124115921-2c860bdd6e78 // indirect
	golang.org/x/xerrors v0.0.0-20200804184101-5ec99f83aff1 // indirect
	lukechampine.com/uint128 v1.2.0 // indirect
	modernc.org/cc/v3 v3.40.0 // indirect
	modernc.org/ccgo/v3 v3.16.13 // indirect
	modernc.org/libc v1.29.0 // indirect
	modernc.org/mathutil v1.6.0 // indirect
	modernc.org/memory v1.7.2 // indirect
	modernc.org/opt v0.1.3 // indirect
	modernc.org/strutil v1.1.3 // indirect
	modernc.org/token v1.0.1 // indirect
)<|MERGE_RESOLUTION|>--- conflicted
+++ resolved
@@ -1,23 +1,14 @@
 module contextlite
 
-go 1.23.0
-
-toolchain go1.24.6
+go 1.21
 
 require (
 	github.com/denisbrodbeck/machineid v1.0.1
-<<<<<<< HEAD
-	github.com/go-chi/chi/v5 v5.2.2
-	github.com/go-chi/cors v1.2.1
-	github.com/mattn/go-sqlite3 v1.14.16
-=======
 	github.com/go-chi/chi/v5 v5.0.8
 	github.com/go-chi/cors v1.2.1
->>>>>>> 7573fe51
 	github.com/stretchr/testify v1.8.1
 	github.com/stripe/stripe-go/v74 v74.30.0
 	go.uber.org/zap v1.25.0
-	golang.org/x/time v0.12.0
 	gopkg.in/yaml.v3 v3.0.1
 	modernc.org/sqlite v1.27.0
 )
